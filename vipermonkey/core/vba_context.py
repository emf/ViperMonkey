--- conflicted
+++ resolved
@@ -3468,13 +3468,6 @@
 
         # Strip out bad characters if needed.
         if (strip_null_bytes):
-<<<<<<< HEAD
-            action = self._strip_null_bytes(action)
-            params = self._strip_null_bytes(params)
-            description = self._strip_null_bytes(description)
-
-=======
-
             from vba_object import strip_nonvb_chars
 
             action = strip_nonvb_chars(action)
@@ -3486,6 +3479,5 @@
             params = new_params
             description = strip_nonvb_chars(description)
             
->>>>>>> 76b150a5
         # Save the action for reporting.
         self.engine.report_action(action, params, description)
