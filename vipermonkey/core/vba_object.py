#!/usr/bin/env python
"""
ViperMonkey: VBA Grammar - Base class for all VBA objects

ViperMonkey is a specialized engine to parse, analyze and interpret Microsoft
VBA macros (Visual Basic for Applications), mainly for malware analysis.

Author: Philippe Lagadec - http://www.decalage.info
License: BSD, see source code or documentation

Project Repository:
https://github.com/decalage2/ViperMonkey
"""

# === LICENSE ==================================================================

# ViperMonkey is copyright (c) 2015-2019 Philippe Lagadec (http://www.decalage.info)
# All rights reserved.
#
# Redistribution and use in source and binary forms, with or without modification,
# are permitted provided that the following conditions are met:
#
#  * Redistributions of source code must retain the above copyright notice, this
#    list of conditions and the following disclaimer.
#  * Redistributions in binary form must reproduce the above copyright notice,
#    this list of conditions and the following disclaimer in the documentation
#    and/or other materials provided with the distribution.
#
# THIS SOFTWARE IS PROVIDED BY THE COPYRIGHT HOLDERS AND CONTRIBUTORS "AS IS" AND
# ANY EXPRESS OR IMPLIED WARRANTIES, INCLUDING, BUT NOT LIMITED TO, THE IMPLIED
# WARRANTIES OF MERCHANTABILITY AND FITNESS FOR A PARTICULAR PURPOSE ARE
# DISCLAIMED. IN NO EVENT SHALL THE COPYRIGHT HOLDER OR CONTRIBUTORS BE LIABLE
# FOR ANY DIRECT, INDIRECT, INCIDENTAL, SPECIAL, EXEMPLARY, OR CONSEQUENTIAL
# DAMAGES (INCLUDING, BUT NOT LIMITED TO, PROCUREMENT OF SUBSTITUTE GOODS OR
# SERVICES; LOSS OF USE, DATA, OR PROFITS; OR BUSINESS INTERRUPTION) HOWEVER
# CAUSED AND ON ANY THEORY OF LIABILITY, WHETHER IN CONTRACT, STRICT LIABILITY,
# OR TORT (INCLUDING NEGLIGENCE OR OTHERWISE) ARISING IN ANY WAY OUT OF THE USE
# OF THIS SOFTWARE, EVEN IF ADVISED OF THE POSSIBILITY OF SUCH DAMAGE.


# ------------------------------------------------------------------------------
# CHANGELOG:
# 2015-02-12 v0.01 PL: - first prototype
# 2015-2016        PL: - many updates
# 2016-06-11 v0.02 PL: - split vipermonkey into several modules

__version__ = '0.08'

# ------------------------------------------------------------------------------
# TODO:

# --- IMPORTS ------------------------------------------------------------------

import logging
import base64
from logger import log
import re
from curses_ascii import isprint
import traceback
import string
import gc
import hashlib

from inspect import getouterframes, currentframe
import sys
from datetime import datetime
import pyparsing

import expressions
from var_in_expr_visitor import *
from function_call_visitor import *
from lhs_var_visitor import *
from utils import safe_print
import utils
from let_statement_visitor import *
from vba_context import *

max_emulation_time = None

class VbaLibraryFunc(object):
    """
    Marker class to tell if a class implements a VBA function.
    """

    def num_args(self):
        """
        Get the # of arguments (minimum) required by the functio.
        """
        log.warning("Using default # args of 1 for " + str(type(self)))
        return 1

    def return_type(self):
        """
        Get the python type returned from the emulated function ('INTEGER' or 'STRING').
        """
        log.warning("Using default return type of 'INTEGER' for " + str(type(self)))
        return "INTEGER"

def excel_col_letter_to_index(x): 
    return (reduce(lambda s,a:s*26+ord(a)-ord('A')+1, x, 0) - 1)

def limits_exceeded(throw_error=False):
    """
    Check to see if we are about to exceed the maximum recursion depth. Also check to 
    see if emulation is taking too long (if needed).
    """

    # Check to see if we are approaching the recursion limit.
    level = len(getouterframes(currentframe(1)))
    recursion_exceeded = (level > (sys.getrecursionlimit() * .50))
    time_exceeded = False

    # Check to see if we have exceeded the time limit.
    if (max_emulation_time is not None):
        time_exceeded = (datetime.now() > max_emulation_time)

    if (recursion_exceeded):
        log.error("Call recursion depth approaching limit.")
        if (throw_error):
            raise RuntimeError("The ViperMonkey recursion depth will be exceeded. Aborting analysis.")
    if (time_exceeded):
        log.error("Emulation time exceeded.")
        if (throw_error):
            raise RuntimeError("The ViperMonkey emulation time limit was exceeded. Aborting analysis.")
        
    return (recursion_exceeded or time_exceeded)

class VBA_Object(object):
    """
    Base class for all VBA objects that can be evaluated.
    """

    # Upper bound for loop iterations. 0 or less means unlimited.
    loop_upper_bound = 10000000
    
    def __init__(self, original_str, location, tokens):
        """
        VBA_Object constructor, to be called as a parse action by a pyparsing parser

        :param original_str: original string matched by the parser
        :param location: location of the match
        :param tokens: tokens extracted by the parser
        :return: nothing
        """
        self.original_str = original_str
        self.location = location
        self.tokens = tokens
        self._children = None
        self.is_useless = False
        self.is_loop = False
        
    def eval(self, context, params=None):
        """
        Evaluate the current value of the object.

        :param context: Context for the evaluation (local and global variables)
        :return: current value of the object
        """
        if (log.getEffectiveLevel() == logging.DEBUG):
            log.debug(self)
        # raise NotImplementedError

    def full_str(self):
        return str(self)
        
    def get_children(self):
        """
        Return the child VBA objects of the current object.
        """

        # Check for timeouts.
        limits_exceeded(throw_error=True)
        
        # The default behavior is to count any VBA_Object attribute as
        # a child.
        if ((hasattr(self, "_children")) and (self._children is not None)):
            return self._children
        r = []
        for _, value in self.__dict__.iteritems():
            if (isinstance(value, VBA_Object)):
                r.append(value)
            if ((isinstance(value, list)) or
                (isinstance(value, pyparsing.ParseResults))):
                for i in value:
                    if (isinstance(i, VBA_Object)):
                        r.append(i)
            if (isinstance(value, dict)):
                for i in value.values():
                    if (isinstance(i, VBA_Object)):
                        r.append(i)
        self._children = r
        return r
                        
    def accept(self, visitor, no_embedded_loops=False):
        """
        Visitor design pattern support. Accept a visitor.
        """

        # Check for timeouts.
        limits_exceeded(throw_error=True)
        
        # Skipping visiting embedded loops? Check to see if we are already
        # in a loop and the current VBA object is a loop.
        if (no_embedded_loops and
            hasattr(visitor, "in_loop") and
            visitor.in_loop and
            self.is_loop):
            #print "SKIPPING LOOP!!"
            #print self
            return

        # Set initial in loop status of visitor if needed.
        if (not hasattr(visitor, "in_loop")):
            visitor.in_loop = self.is_loop

        # Have we moved into a loop?
        if ((not visitor.in_loop) and (self.is_loop)):
            visitor.in_loop = True

        # Visit the current item.
        visit_status = visitor.visit(self)
        if (not visit_status):
            return

        # Save the in loop status so we can restore it after visiting the children.
        old_in_loop = visitor.in_loop
        
        # Visit all the children.
        for child in self.get_children():
            child.accept(visitor, no_embedded_loops=no_embedded_loops)

        # Back in current VBA object. Restore the in loop status.
        visitor.in_loop = old_in_loop

    def to_python(self, context, params=None, indent=0):
        """
        JIT compile this VBA object to Python code for direct emulation.
        """
        raise NotImplementedError("to_python() not implemented in " + str(type(self)))

def _read_from_excel(arg, context):
    """
    Try to evaluate an argument by reading from the loaded Excel spreadsheet.
    """

    # Try handling reading value from an Excel spreadsheet cell.
    # ThisWorkbook.Sheets('YHRPN').Range('J106').Value
    arg_str = str(arg)
    if (("MemberAccessExpression" in str(type(arg))) and
        ("sheets(" in arg_str.lower()) and
        (("range(" in arg_str.lower()) or ("cells(" in arg_str.lower()))):
        
        if (log.getEffectiveLevel() == logging.DEBUG):
            log.debug("Try as Excel cell read...")
        
        # Pull out the sheet name.
        tmp_arg_str = arg_str.lower()
        start = tmp_arg_str.index("sheets(") + len("sheets(")
        end = start + tmp_arg_str[start:].index(")")
        sheet_name = arg_str[start:end].strip().replace('"', "").replace("'", "").replace("//", "")
        
        # Pull out the cell index.
        start = None
        if ("range(" in arg_str.lower()):
            start = tmp_arg_str.index("range(") + len("range(")
        else:
            start = tmp_arg_str.index("cells(") + len("cells(")
        end = start + tmp_arg_str[start:].index(")")
        cell_index = arg_str[start:end].strip().replace('"', "").replace("'", "").replace("//", "")
        if (log.getEffectiveLevel() == logging.DEBUG):
            log.debug("Sheet name = '" + sheet_name + "', cell index = " + cell_index)
        
        try:
            
            # Load the sheet.
            sheet = context.loaded_excel.sheet_by_name(sheet_name)
            
            # Pull out the cell column and row.

            # Do we have something like '10, 30'?
            index_pat = r"(\d+)\s*,\s*(\d+)"
            if (re.search(index_pat, cell_index) is not None):
                indices = re.findall(index_pat, cell_index)[0]
                row = int(indices[0]) - 1
                col = int(indices[1]) - 1

            # Maybe something like 'A4:B7' ?
            else:
                col = ""
                row = ""
                for c in cell_index:
                    if (c.isalpha()):
                        col += c
                    else:
                        row += c
                    
                # Convert the row and column to numeric indices for xlrd.
                row = int(row) - 1
                col = excel_col_letter_to_index(col)
            
            # Pull out the cell value.
            val = str(sheet.cell_value(row, col))
            
            # Return the cell value.
            log.info("Read cell (" + str(cell_index) + ") from sheet " + str(sheet_name))
            if (log.getEffectiveLevel() == logging.DEBUG):
                log.debug("Cell value = '" + str(val) + "'")
            return val
        
        except Exception as e:
            context.report_general_error("Cannot read cell from Excel spreadsheet. " + str(e))

def _read_from_object_text(arg, context):
    """
    Try to read in a value from the text associated with a object like a Shape.
    """

    # Do we have an object text access?
    arg_str = str(arg)
    arg_str_low = arg_str.lower().strip()

    # Shapes('test33').      TextFrame.TextRange.text
    # Shapes('FrXXBbPlWaco').TextFrame.TextRange
    #
    # Make sure not to pull out Shapes() references that appear as arguments to function
    # calls.
    if (("shapes(" in arg_str_low) and (not isinstance(arg, expressions.Function_Call))):

        # Yes we do. 
        if (log.getEffectiveLevel() == logging.DEBUG):
            log.debug("eval_arg: Try to get as ....TextFrame.TextRange.Text value: " + arg_str.lower())

        # Handle member access?
        lhs = "Shapes('1')"
        if ("inlineshapes" in arg_str_low):
            lhs = "InlineShapes('1')"
        if ("MemberAccessExpression" in str(type(arg))):

            # Drop off ActiveDocument prefix.
            lhs = arg.lhs
            if ((str(lhs) == "ActiveDocument") or (str(lhs) == "ThisDocument")):
                lhs = arg.rhs[0]
        
            # Eval the leftmost prefix element of the member access expression first.
            if (log.getEffectiveLevel() == logging.DEBUG):
                log.debug("eval_obj_text: Old member access lhs = " + str(lhs))
            if ((hasattr(lhs, "eval")) and
                (not isinstance(lhs, pyparsing.ParseResults))):
                lhs = lhs.eval(context)
            else:

                # Look this up as a variable name.
                var_name = str(lhs)
                try:
                    lhs = context.get(var_name)
                except KeyError:
                    lhs = var_name

            if (lhs == "NULL"):
                lhs = "Shapes('1')"
            if ("inlineshapes" in arg_str_low):
                lhs = "InlineShapes('1')"
            if (log.getEffectiveLevel() == logging.DEBUG):
                log.debug("eval_obj_text: Evaled member access lhs = " + str(lhs))
        
        # Try to get this as a doc var.
        doc_var_name = str(lhs) + ".TextFrame.TextRange.Text"
        doc_var_name = doc_var_name.replace(".TextFrame.TextFrame", ".TextFrame")
        if (("InlineShapes(" in doc_var_name) and (not doc_var_name.startswith("InlineShapes("))):
            doc_var_name = doc_var_name[doc_var_name.index("InlineShapes("):]
        elif (("Shapes(" in doc_var_name) and
              (not doc_var_name.startswith("Shapes(")) and
              ("InlineShapes(" not in doc_var_name)):
            doc_var_name = doc_var_name[doc_var_name.index("Shapes("):]
        if (log.getEffectiveLevel() == logging.DEBUG):
            log.debug("eval_obj_text: Looking for object text " + str(doc_var_name))
        val = context.get_doc_var(doc_var_name.lower())
        if (val is not None):
            if (log.getEffectiveLevel() == logging.DEBUG):
                log.debug("eval_obj_text: Found " + str(doc_var_name) + " = " + str(val))
            return val

        # Not found. Try looking for the object with index 1.
        lhs_str = str(lhs)
        if ("'" not in lhs_str):
            return None
        new_lhs = lhs_str[:lhs_str.index("'") + 1] + "1" + lhs_str[lhs_str.rindex("'"):]
        doc_var_name = new_lhs + ".TextFrame.TextRange.Text"
        doc_var_name = doc_var_name.replace(".TextFrame.TextFrame", ".TextFrame")
        if (("InlineShapes(" in doc_var_name) and (not doc_var_name.startswith("InlineShapes("))):
            doc_var_name = doc_var_name[doc_var_name.index("InlineShapes("):]
        elif (("Shapes(" in doc_var_name) and
              (not doc_var_name.startswith("Shapes(")) and
              ("InlineShapes(" not in doc_var_name)):
            doc_var_name = doc_var_name[doc_var_name.index("Shapes("):]
        if (log.getEffectiveLevel() == logging.DEBUG):
            log.debug("eval_arg: Fallback, looking for object text " + str(doc_var_name))
        val = context.get_doc_var(doc_var_name.lower())
        return val
    
constant_expr_cache = {}

def get_cached_value(arg):
    """
    Get the cached value of an all constant numeric expression if we have it.
    """

    # Don't do any more work if this is already a resolved value.
    if (isinstance(arg, int)):
        return arg

    # This is not already resolved to an int. See if we computed this before.
    arg_str = str(arg)
    if (arg_str not in constant_expr_cache.keys()):
        return None
    return constant_expr_cache[arg_str]

def set_cached_value(arg, val):
    """
    Set the cached value of an all constant numeric expression.
    """

    # We should be setting this to a numeric expression
    if ((not isinstance(val, int)) and
        (not isinstance(val, float)) and
        (not isinstance(val, complex))):
        if (log.getEffectiveLevel() == logging.DEBUG):
            log.warning("Expression '" + str(val) + "' is a " + str(type(val)) + ", not an int. Not caching.")
        return

    # We have a number. Cache it.
    arg_str = str(arg)
    try:
        if (log.getEffectiveLevel() == logging.DEBUG):
            log.debug("Cache value of " + arg_str + " = " + str(val))
    except UnicodeEncodeError:
        pass
    constant_expr_cache[arg_str] = val
    
def is_constant_math(arg):
    """
    See if a given expression is a simple math expression with all literal numbers.
    """

    # Sanity check. If there are variables in the expression it is not all literals.
    if (isinstance(arg, VBA_Object)):
        var_visitor = var_in_expr_visitor()
        arg.accept(var_visitor)
        if (len(var_visitor.variables) > 0):
            return False
    
    # Speed this up with the rure regex library if it is installed.
    try:
        import rure as local_re
    except ImportError:
        import re as local_re

    base_pat = "(?:\\s*\\d+(?:\\.\\d+)?\\s*[+\\-\\*/]\\s*)*\\s*\\d+"
    paren_pat = base_pat + "|(?:\\((?:\\s*" + base_pat + "\\s*[+\\-\\*\\\\]\\s*)*\\s*" + base_pat + "\\))"
    arg_str = str(arg).strip()
    try:
        arg_str = unicode(arg_str)
    except UnicodeDecodeError:
        arg_str = filter(isprint, arg_str)
        arg_str = unicode(arg_str)
    return (local_re.match(unicode(paren_pat), arg_str) is not None)

meta = None

def _boilerplate_to_python(indent):
    """
    Get starting boilerplate code for VB to Python JIT code.
    """
    indent_str = " " * indent
    boilerplate = indent_str + "import core.vba_library\n"
    boilerplate += indent_str + "from core.utils import safe_print\n"
    boilerplate += indent_str + "import core.utils\n"
    boilerplate += indent_str + "from core.vba_object import update_array\n"
    boilerplate += indent_str + "from core.vba_object import coerce_to_num\n"
    boilerplate += indent_str + "from core.vba_object import coerce_to_int\n"
    boilerplate += indent_str + "from core.vba_object import coerce_to_str\n"
    boilerplate += indent_str + "from core.vba_object import coerce_to_int_list\n\n"
    boilerplate += indent_str + "try:\n"
    boilerplate += indent_str + " " * 4 + "vm_context\n"
    boilerplate += indent_str + "except (NameError, UnboundLocalError):\n"
    boilerplate += indent_str + " " * 4 + "vm_context = context\n"
    return boilerplate

def _get_local_func_type(expr, context):
    """
    Get the return type of a locally defined funtion given a call
    to the function.
    """

    # Sanity check.
    if (not isinstance(expr, expressions.Function_Call)):
        return None

    # Do we have the function definition?
    func_def = None
    try:
        func_def = context.get(expr.name)
    except KeyError:
        return None

    # Return the return type of the called function.
    if (hasattr(func_def, "return_type")):
        return func_def.return_type
    return None
        
def _infer_type_of_expression(expr, context):
    """
    Try to determine if a given expression is an "INTEGER" or "STRING" expression.
    """

    import operators
    import vba_library

    #print expr
    #print type(expr)

    # Function with a hard coded type?
    if (hasattr(expr, "return_type")):
        #print "POSSIBLE TYPE (1) '" + str(expr) + "' == " + str(expr.return_type())
        return expr.return_type()

    # Call of function?
    if (isinstance(expr, expressions.Function_Call)):

        # Call of builtin function?
        if (expr.name.lower() in vba_library.VBA_LIBRARY):
            builtin = vba_library.VBA_LIBRARY[expr.name.lower()]
            if (hasattr(builtin, "return_type")):
                #print "POSSIBLE TYPE (2.1) '" + str(expr) + "' == " + str(builtin.return_type())
                return builtin.return_type()

        # Call of locally defined function.
        r = _get_local_func_type(expr, context)
        #print "POSSIBLE TYPE (2.2) '" + str(expr) + "' == " + str(r)
        return r
        
    # Easy cases. These have to be integers.
    if (isinstance(expr, operators.Xor) or
        isinstance(expr, operators.And) or
        isinstance(expr, operators.Or) or
        isinstance(expr, operators.Not) or
        isinstance(expr, operators.Neg) or
        isinstance(expr, operators.Subtraction) or
        isinstance(expr, operators.Multiplication) or
        isinstance(expr, operators.Power) or
        isinstance(expr, operators.Division) or
        isinstance(expr, operators.MultiDiv) or
        isinstance(expr, operators.FloorDivision) or
        isinstance(expr, operators.Mod) or        
        isinstance(expr, operators.Xor)):
        #print "POSSIBLE TYPE (3) '" + str(expr) + "' == " + "INTEGER"
        return "INTEGER"

    # Must be a string.
    if (isinstance(expr, operators.Concatenation)):
        #print "POSSIBLE TYPE (4) '" + str(expr) + "' == " + "STRING"
        return "STRING"
    
    # Harder case. This could be an int or a str (or some other numeric type, but
    # we're not handling that).
    if (isinstance(expr, operators.AddSub)):

        # If we are doing subtraction we need numeric types.
        if ("-" in expr.operators):
            #print "POSSIBLE TYPE (5) '" + str(expr) + "' == " + "INTEGER"
            return "INTEGER"
        
        # We have only '+'. Try to figure out the type based on the parts of the expression.
        r_type = None
        for child in expr.get_children():
            child_type = _infer_type_of_expression(child, context)
            if (child_type is not None):
                r_type = child_type
                #print "POSSIBLE TYPE (6) '" + str(child) + "' == " + str(r_type)
        return r_type

    # Can't figure out the type.
    #print "POSSIBLE TYPE (7) '" + str(expr) + "' == " + "UNKNOWN!!"
    return None
    
def _infer_type(var, code_chunk, context):
    """
    Try to infer the type of an undefined variable based on how it is used ("STRING" or "INTEGER").

    This is currently purely a heuristic.
    """

    # Get all the assignments in the code chunk.
    visitor = let_statement_visitor(var)
    code_chunk.accept(visitor)

    # Look at each assignment statement and check out the ones where the current
    # variable is assigned.
    str_funcs = ["cstr(", "chr(", "left(", "right(", "mid(", "join(", "lcase(",
                 "replace(", "trim(", "ucase(", "chrw(", " & "]
    for assign in visitor.let_statements:

        # Try to infer the type somewhat logically.
        poss_type = _infer_type_of_expression(assign.expression, context)
        if (poss_type is not None):
            return poss_type
        
        # Does a VBA function that returns a string appear on the RHS?
        rhs = str(assign.expression).lower()
        for str_func in str_funcs:
            if (str_func in rhs):
                return "STRING"

    # Does not look like a string, assume int.
    return "INTEGER"

def _get_var_vals(item, context, global_only=False):
    """
    Get the current values for all of the referenced VBA variables that appear in the 
    given VBA object.

    Returns a dict mapping var names to values.
    """

    import procedures
    import statements

    # Get all the variables.

    # Vars on RHS.
    var_visitor = var_in_expr_visitor(context)
    item.accept(var_visitor, no_embedded_loops=False)
    var_names = var_visitor.variables

    # Vars on LHS.
    lhs_visitor = lhs_var_visitor()
    item.accept(lhs_visitor, no_embedded_loops=False)
    lhs_var_names = lhs_visitor.variables

    # Handle member access expressions.
    var_names = var_names.union(lhs_var_names)
    tmp = set()
    for var in var_names:
        tmp.add(var)
        if ("." in var):
            tmp.add(var[:var.index(".")])
    var_names = tmp

    # Handle With variables if needed.
    if (context.with_prefix_raw is not None):
        var_names.add(str(context.with_prefix_raw))
    
    # Get a value for each variable.
    r = {}
    zero_arg_funcs = set()
    for var in var_names:

        # Do we already know the variable value?        
        val = None
        orig_val = None
        try:

            # Try to get the current value.
            val = context.get(var, global_only=global_only)
            orig_val = val
            
            # We have been kind of fuzzing the distinction between global and
            # local variables, so tighten down on globals only by just picking
            # up VB constants.
            if (global_only and
                (var not in context.vb_constants) and
                (var.lower() not in context.vb_constants)):
                continue
            
            # Do not set function arguments to new values.
            # Do not set loop index variables to new values.
            if ((val == "__FUNC_ARG__") or
                (val == "__ALREADY_SET__") or
                (val == "__LOOP_VAR__")):
                continue
            
            # Function definitions are not valid values.
            if (isinstance(val, procedures.Function) or
                isinstance(val, procedures.Sub) or
                isinstance(val, statements.External_Function) or
                isinstance(val, VbaLibraryFunc)):

                # Don't use the function definition as the value.
                val = None
                
                # 0 arg func calls should only appear on the RHS
                if (var not in lhs_var_names):
                    zero_arg_funcs.add(var)

                    # Don't treat these function calls as variables and
                    # assign initial values to them.
                    context.set("__ORIG__" + var, orig_val, force_local=True)
                    context.set("__ORIG__" + var, orig_val, force_global=True)
                    continue

            # 'inf' is not a valid value.
            if ((str(val).strip() == "inf") or
                (str(val).strip() == "-inf")):
                val = None

            # 'NULL' is not a valid value.
            if (str(val).strip() == "NULL"):
                val = None

            # Weird bug.
            if ("core.vba_library.run_function" in str(val)):
                val = 0
            
        # Unedfined variable.
        except KeyError:
            if global_only:
                continue

        # Got a valid value for the variable?
        if (val is None):

            # Variable is not defined. Try to infer the type based on how it is used.
            var_type = _infer_type(var, item, context)
            if (var_type == "INTEGER"):
                val = 0
            elif (var_type == "STRING"):
                val = ""
            else:
                log.warning("Type '" + str(var_type) + "' of var '" + str(var) + "' not handled." + \
                            " Defaulting initial value to 0.")
                val = 0

        # Rename some vars that overlap with python builtins.
        var = utils.fix_python_overlap(var)
            
        # Save the variable value.
        r[var] = val

        # Mark this variable as being set in the Python code to avoid
        # embedded loop Python code generation stomping on the value.
        context.set(var, "__ALREADY_SET__", force_local=True)
        context.set(var, "__ALREADY_SET__", force_global=True)
        
        # Save the original value so we know it's data type for later use in JIT
        # code generation.
        if (orig_val is None):
            orig_val = val
        context.set("__ORIG__" + var, orig_val, force_local=True)
        context.set("__ORIG__" + var, orig_val, force_global=True)
        
    # Done.
    return (r, zero_arg_funcs)

def _loop_vars_to_python(loop, context, indent):
    """
    Set up initialization of variables used in a loop in Python.
    """
    indent_str = " " * indent
    loop_init = ""
    init_vals, _ = _get_var_vals(loop, context)
    sorted_vars = list(init_vals.keys())
    sorted_vars.sort()
    for var in sorted_vars:
        val = to_python(init_vals[var], context)
        loop_init += indent_str + str(var).replace(".", "") + " = " + val + "\n"
    try:
        hash_object = hashlib.md5(str(loop).encode())
    except UnicodeDecodeError:
        hash_object = hashlib.md5(filter(isprint, str(loop)).encode())

    prog_var = "pct_" + hash_object.hexdigest()
    loop_init += indent_str + prog_var + " = 0\n"
    loop_init = indent_str + "# Initialize variables read in the loop.\n" + loop_init
    return (loop_init, prog_var)

def to_python(arg, context, params=None, indent=0, statements=False):
    """
    Call arg.to_python() if arg is a VBAObject, otherwise just return arg as a str.
    """

    #print "--- to_python() ---"
    #print arg
    #print type(arg)
        
    # VBA Object?
    r = None
    if (hasattr(arg, "to_python") and
        ((str(type(arg.to_python)) == "<type 'method'>") or
         (str(type(arg.to_python)) == "<type 'instancemethod'>"))):
        r = arg.to_python(context, params=params, indent=indent)

    # String literal?
    elif (isinstance(arg, str)):

        # Escape some characters.
        the_str = str(arg)
        the_str = str(the_str).\
                  replace("\\", "\\\\").\
                  replace('"', '\\"').\
                  replace("\n", "\\n").\
                  replace("\t", "\\t").\
                  replace("\r", "\\r")
        for i in range(0, 9):
            repl = hex(i).replace("0x", "")
            if (len(repl) == 1):
                repl = "0" + repl
            repl = "\\x" + repl
            the_str = the_str.replace(chr(i), repl)
        for i in range(11, 13):
            repl = hex(i).replace("0x", "")
            if (len(repl) == 1):
                repl = "0" + repl
            repl = "\\x" + repl
            the_str = the_str.replace(chr(i), repl)
        for i in range(14, 32):
            repl = hex(i).replace("0x", "")
            if (len(repl) == 1):
                repl = "0" + repl
            repl = "\\x" + repl
            the_str = the_str.replace(chr(i), repl)
        for i in range(127, 255):
            repl = hex(i).replace("0x", "")
            if (len(repl) == 1):
                repl = "0" + repl
            repl = "\\x" + repl
            the_str = the_str.replace(chr(i), repl)
        r = " " * indent + '"' + the_str + '"'

    # List of statements?
    elif ((isinstance(arg, list) or
           isinstance(arg, pyparsing.ParseResults)) and statements):
        r = ""
        indent_str = " " * indent
        for statement in arg:
            r += indent_str + "try:\n"
            try:
                r += to_python(statement, context, indent=indent+4) + "\n"
            except Exception as e:
                #print statement
                #print e
                #traceback.print_exc(file=sys.stdout)
                #sys.exit(0)
                return "ERROR! to_python failed! " + str(e)
            r += indent_str + "except Exception as e:\n"
            if (log.getEffectiveLevel() == logging.DEBUG):
                r += indent_str + " " * 4 + "safe_print(\"ERROR: \" + str(e))\n"
            else:
                r += indent_str + " " * 4 + "pass\n"

    # Some other literal?
    else:
        r = " " * indent + str(arg)

    # Done.
    return r

def _check_for_iocs(loop, context, indent):
    """
    Check the variables modified in a loop to see if they were
    set to interesting IOCs.
    """
    indent_str = " " * indent
    lhs_visitor = lhs_var_visitor()
    loop.accept(lhs_visitor)
    lhs_var_names = lhs_visitor.variables
    ioc_str = indent_str + "# Check for IOCs in intermediate variables.\n"
    for var in lhs_var_names:
        py_var = utils.fix_python_overlap(var)
        ioc_str += indent_str + "try:\n"
        ioc_str += indent_str + " "*4 + "vm_context.save_intermediate_iocs(" + py_var + ")\n"
        ioc_str += indent_str + "except:\n"
        ioc_str += indent_str + " "* 4 + "pass\n"
    return ioc_str

def _updated_vars_to_python(loop, context, indent):
    """
    Save the variables updated in a loop in Python.
    """
    import statements
    
    indent_str = " " * indent
    lhs_visitor = lhs_var_visitor()
    loop.accept(lhs_visitor)
    lhs_var_names = lhs_visitor.variables
    # Handle With variables if needed.
    if (context.with_prefix_raw is not None):
        lhs_var_names.add(str(context.with_prefix_raw))
    # Handle For loop index variables if needed.
    if (isinstance(loop, statements.For_Statement)):
        lhs_var_names.add(str(loop.name))
    var_dict_str = "{"
    first = True
    for var in lhs_var_names:
        py_var = utils.fix_python_overlap(var)
        if (not first):
            var_dict_str += ", "
        first = False
        var = var.replace(".", "")
        var_dict_str += '"' + var + '" : ' + py_var
    var_dict_str += "}"
    save_vals = indent_str + "try:\n"
    save_vals += indent_str + " " * 4 + "var_updates\n"
    save_vals += indent_str + " " * 4 + "var_updates.update(" + var_dict_str + ")\n"
    save_vals += indent_str + "except (NameError, UnboundLocalError):\n"
    save_vals += indent_str + " " * 4 + "var_updates = " + var_dict_str + "\n"
    save_vals = indent_str + "# Save the updated variables for reading into ViperMonkey.\n" + save_vals
    if (log.getEffectiveLevel() == logging.DEBUG):
        save_vals += indent_str + "print \"UPDATED VALS!!\"\n"
        save_vals += indent_str + "print var_updates\n"
    return save_vals

def _get_all_called_funcs(item, context):
    """
    Get all of the local functions called in the given VBA object.
    """

    # Get all the functions called in the VBA object.
    call_visitor = function_call_visitor()
    item.accept(call_visitor)
    func_names = call_visitor.called_funcs

    # Get all of the 0 argument functions called in the VBA object.
    tmp_context = Context(context=context, _locals=context.locals, copy_globals=True)
    _, zero_arg_funcs = _get_var_vals(item, tmp_context)
    func_names.update(zero_arg_funcs)
    
    # Get the definitions for all local functions called.
    local_funcs = []
    for func_name in func_names:
        if (context.contains(func_name)):
            curr_func = context.get(func_name)
            if (isinstance(curr_func, VBA_Object)):
                local_funcs.append(curr_func)

    # Done. Return the definitions of all the local functions
    # that were called.
    return local_funcs

def _called_funcs_to_python(loop, context, indent):
    """
    Convert all the functions called in the loop to Python.
    """
    
    # Get the definitions for all local functions called directly in the loop.
    local_funcs = _get_all_called_funcs(loop, context)
    local_func_hashes = set()
    for curr_func in local_funcs:
        curr_func_hash = hashlib.md5(str(curr_func).encode()).hexdigest()
        local_func_hashes.add(curr_func_hash)
        
    # Now get the definitions of all the local functions called by the local
    # functions.
    seen_funcs = set()
    funcs_to_handle = list(local_funcs)
    while (len(funcs_to_handle) > 0):

        # Get the current function definition to check for calls.
        curr_func = funcs_to_handle.pop()
        curr_func_hash = hashlib.md5(str(curr_func).encode()).hexdigest()
        
        # Already looked at this one?
        if (curr_func_hash in seen_funcs):
            continue
        seen_funcs.add(curr_func_hash)

        # Get the functions called in the current function.
        curr_local_funcs = _get_all_called_funcs(curr_func, context)

        # Save the new functions for processing.
        for new_func in curr_local_funcs:
            new_func_hash = hashlib.md5(str(new_func).encode()).hexdigest()
            if (new_func_hash not in local_func_hashes):
                local_func_hashes.add(new_func_hash)
                local_funcs.append(new_func)
                funcs_to_handle.append(new_func)
                
    # Convert each local function to Python.
    r = ""
    for local_func in local_funcs:
        r += to_python(local_func, context, indent=indent) + "\n"

    # Done.
    indent_str = " " * indent
    r = indent_str + "# VBA Local Function Definitions\n" + r
    return r

def _eval_python(loop, context, params=None, add_boilerplate=False, namespace=None):
    """
    Convert the loop to Python and emulate the loop directly in Python.
    """

    # Are we actually doing this?
    if (not context.do_jit):
        return False

    # Emulating full VB programs in Python is difficult, so for now skip loops
    # that Execute() dynamic VB.
    code_vba = str(loop).replace("\n", "\\n")[:20]
    log.info("Starting JIT emulation of '" + code_vba + "...' ...")
    if (("Execute(" in str(loop)) or
        ("ExecuteGlobal(" in str(loop)) or
        ("Eval(" in str(loop))):
        log.warning("Loop Execute()s dynamic code. Not JIT emulating.")
        return False
    
    # Generate the Python code for the VB code and execute the generated Python code.
    # TODO: Remove dangerous functions from what can be exec'ed.
    code_python = ""
    try:

        # For JIT handling we modify the values of certain variables to
        # handle recursive python code generation, so make a copy of the
        # original context.
        tmp_context = Context(context=context, _locals=context.locals, copy_globals=True)
        
        # Get the Python code for the loop.
        code_python = to_python(loop, tmp_context)
        if add_boilerplate:
            var_inits, _ = _loop_vars_to_python(loop, tmp_context, 0)
            func_defns = _called_funcs_to_python(loop, tmp_context, 0)
            code_python = _boilerplate_to_python(0) + "\n" + \
                          func_defns + "\n" + \
                          var_inits + "\n" + \
                          code_python + "\n" + \
                          _check_for_iocs(loop, tmp_context, 0) + "\n" + \
                          _updated_vars_to_python(loop, tmp_context, 0)
        if (log.getEffectiveLevel() == logging.DEBUG):
            safe_print("JIT CODE!!")
            safe_print(code_python)

        # Extended ASCII strings are handled differently in VBScript and VBA.
        # Punt if we are emulating VBA and we have what appears to be extended ASCII
        # strings. For performance we are not handling the MS VBA extended ASCII in the python
        # JIT code.
        if (not context.is_vbscript):
            
            # Look for non-ASCII strings.
            non_ascii_pat = r'"[^"]*[\x7f-\xff][^"]*"'
            if (re.search(non_ascii_pat, code_python) is not None):
                log.warning("VBA code contains Microsoft specific extended ASCII strings. Not JIT emulating.")
                return False

        # Check for dynamic code execution in called functions.
        if (('"Execute", ' in code_python) or
            ('"ExecuteGlobal", ' in code_python) or
            ('"Eval", ' in code_python)):
            log.warning("Functions called by loop Execute() dynamic code. Not JIT emulating.")
            return False
        
        # Run the Python code.
        if (namespace is None):
            # Magic. For some reason exec'ing in locals() makes the dynamically generated
            # code recognize functions defined in the dynamic code. I don't know why.
            exec code_python in locals()
        else:
            exec(code_python, namespace)
            var_updates = namespace["var_updates"]
        log.info("Done JIT emulation of '" + code_vba + "...' .")

        # Update the context with the variable values from the JIT code execution.
        try:
            for updated_var in var_updates.keys():
                context.set(updated_var, var_updates[updated_var])
<<<<<<< HEAD
        except:
            log.info("no var_updates returned from JIT")
=======
        except (NameError, UnboundLocalError):
            log.warning("No variables set by Python JIT code.")
>>>>>>> c109e30f

    except NotImplementedError as e:
        log.error("JIT emulation failed. " + str(e))
        #safe_print("REMOVE THIS!!")
        #raise e
        return False

    except Exception as e:

        # If we bombed out due to a potential infinite loop we
        # are done.
        if ("Infinite Loop" in str(e)):
            log.warning("Detected infinite loop. Terminating loop.")
            return True

        # We had some other error. Emulating the loop in Python failed.
        log.error("JIT emulation failed. " + str(e))
        traceback.print_exc(file=sys.stdout)
        safe_print("-*-*-*-*-\n" + code_python + "\n-*-*-*-*-")
        return False

    # Done.
    return True

def eval_arg(arg, context, treat_as_var_name=False):
    """
    evaluate a single argument if it is a VBA_Object, otherwise return its value
    """

    # pypy seg faults sometimes if the recursion depth is exceeded. Try to
    # avoid that. Also check to see if emulation has taken too long.
    limits_exceeded(throw_error=True)

    if (log.getEffectiveLevel() == logging.DEBUG):
        log.debug("try eval arg: %s (%s, %s, %s)" % (arg, type(arg), isinstance(arg, VBA_Object), treat_as_var_name))

    # Is this a constant math expression?
    got_constant_math = is_constant_math(arg)
    
    # Do we have the cached value of this expression?
    cached_val = get_cached_value(arg)
    if (cached_val is not None):
        if (log.getEffectiveLevel() == logging.DEBUG):
            log.debug("eval_arg: Got cached value %r = %r" % (arg, cached_val))
        return cached_val
    
    # Try handling reading value from an Excel spreadsheet cell.
    excel_val = _read_from_excel(arg, context)
    if (excel_val is not None):
        if got_constant_math: set_cached_value(arg, excel_val)
        return excel_val

    # Short circuit the checks and see if we are accessing some object text first.
    obj_text_val = _read_from_object_text(arg, context)
    if (obj_text_val is not None):
        if got_constant_math: set_cached_value(arg, obj_text_val)
        return obj_text_val
    
    # Not reading from an Excel cell. Try as a VBA object.
    if ((isinstance(arg, VBA_Object)) or (isinstance(arg, VbaLibraryFunc))):

        # Handle cases where wscriptshell.run() is being called and there is a local run() function.
        if ((".run(" in str(arg).lower()) and (context.contains("run"))):

            # Resolve the run() call.
            if ("MemberAccessExpression" in str(type(arg))):
                arg_evaled = arg.eval(context)
                if got_constant_math: set_cached_value(arg, arg_evaled)
                return arg_evaled

        # Handle as a regular VBA object.
        if (log.getEffectiveLevel() == logging.DEBUG):
            log.debug("eval_arg: eval as VBA_Object %s" % arg)
        r = arg.eval(context=context)

        # Is this a Shapes() access that still needs to be handled?
        poss_shape_txt = ""
        try:
            poss_shape_txt = str(r)
        except:
            pass
        if ((poss_shape_txt.startswith("Shapes(")) or (poss_shape_txt.startswith("InlineShapes("))):
            if (log.getEffectiveLevel() == logging.DEBUG):
                log.debug("eval_arg: Handling intermediate Shapes() access for " + str(r))
            r = eval_arg(r, context)
            if got_constant_math: set_cached_value(arg, r)
            return r
        
        # Regular VBA object.
        if got_constant_math: set_cached_value(arg, r)
        return r

    # Not a VBA object.
    else:
        if (log.getEffectiveLevel() == logging.DEBUG):
            log.debug("eval_arg: not a VBA_Object: %r" % arg)

        # Might this be a special type of variable lookup?
        if (isinstance(arg, str)):

            # Simple case first. Is this a variable?
            try:
                if (log.getEffectiveLevel() == logging.DEBUG):
                    log.debug("eval_arg: Try as variable name: %r" % arg)
                r = context.get(arg)
                if (log.getEffectiveLevel() == logging.DEBUG):
                    log.debug("eval_arg: Got %r = %r" % (arg, r))
                if got_constant_math: set_cached_value(arg, r)
                return r
            except:
                    
                # No it is not. Try more complicated cases.
                if (log.getEffectiveLevel() == logging.DEBUG):
                    log.debug("eval_arg: Not found as variable name: %r" % arg)
                pass
            else:
                if (log.getEffectiveLevel() == logging.DEBUG):
                    log.debug("eval_arg: Do not try as variable name: %r" % arg)

            # This is a hack to get values saved in the .text field of objects.
            # To do this properly we need to save "FOO.text" as a variable and
            # return the value of "FOO.text" when getting "FOO.nodeTypedValue".
            if ("nodetypedvalue" in arg.lower()):
                try:
                    tmp = arg.lower().replace("nodetypedvalue", "text")
                    if (log.getEffectiveLevel() == logging.DEBUG):
                        log.debug("eval_arg: Try to get as " + tmp + "...")
                    val = context.get(tmp)
    
                    # It looks like maybe this magically does base64 decode? Try that.
                    try:
                        if (log.getEffectiveLevel() == logging.DEBUG):
                            log.debug("eval_arg: Try base64 decode of '" + val + "'...")
                        base64_str = filter(isprint, str(base64_str).strip())
                        val_decode = base64.b64decode(str(val)).replace(chr(0), "")
                        if (log.getEffectiveLevel() == logging.DEBUG):
                            log.debug("eval_arg: Base64 decode success: '" + val_decode + "'...")
                        if got_constant_math: set_cached_value(arg, val_decode)
                        return val_decode
                    except Exception as e:
                        if (log.getEffectiveLevel() == logging.DEBUG):
                            log.debug("eval_arg: Base64 decode fail. " + str(e))
                        if got_constant_math: set_cached_value(arg, val)
                        return val
                except KeyError:
                    if (log.getEffectiveLevel() == logging.DEBUG):
                        log.debug("eval_arg: Not found as .text.")
                    pass

            # This is a hack to get values saved in the .rapt.Value field of objects.
            elif (".selecteditem" in arg.lower()):
                try:
                    tmp = arg.lower().replace(".selecteditem", ".rapt.value")
                    if (log.getEffectiveLevel() == logging.DEBUG):
                        log.debug("eval_arg: Try to get as " + tmp + "...")
                    val = context.get(tmp)
                    if got_constant_math: set_cached_value(arg, val)
                    return val

                except KeyError:
                    if (log.getEffectiveLevel() == logging.DEBUG):
                        log.debug("eval_arg: Not found as .rapt.value.")
                    pass

            # Is this trying to access some VBA form variable?
            elif ("." in arg.lower()):

                # Try easy button first. See if this is just a doc var.
                doc_var_val = context.get_doc_var(arg)
                if (doc_var_val is not None):
                    if got_constant_math: set_cached_value(arg, doc_var_val)
                    return doc_var_val

                # Peel off items seperated by a '.', trying them as functions.
                arg_peeled = arg
                while ("." in arg_peeled):
                
                    # Try it as a form variable.
                    curr_var_attempt = arg_peeled.lower()
                    try:
                        if (log.getEffectiveLevel() == logging.DEBUG):
                            log.debug("eval_arg: Try to load as variable " + curr_var_attempt + "...")
                        val = context.get(curr_var_attempt)
                        if (val != str(arg)):
                            if got_constant_math: set_cached_value(arg, val)
                            return val

                    except KeyError:
                        if (log.getEffectiveLevel() == logging.DEBUG):
                            log.debug("eval_arg: Not found as variable")
                        pass

                    arg_peeled = arg_peeled[arg_peeled.index(".") + 1:]

                # Try it as a function
                func_name = arg.lower()
                func_name = func_name[func_name.rindex(".")+1:]
                try:

                    # Lookp and execute the function.
                    if (log.getEffectiveLevel() == logging.DEBUG):
                        log.debug("eval_arg: Try to run as function '" + func_name + "'...")
                    func = context.get(func_name)
                    r = func
                    import procedures
                    if (isinstance(func, procedures.Function) or
                        isinstance(func, procedures.Sub) or
                        ('vipermonkey.core.vba_library.' in str(type(func)))):
                        r = eval_arg(func, context, treat_as_var_name=True)
                        
                    # Did the function resolve to a value?
                    if (r != func):

                        # Yes it did. Return the function result.
                        if got_constant_math: set_cached_value(arg, r)
                        return r

                    # The function did to resolve to a value. Return as the
                    # original string.
                    if got_constant_math: set_cached_value(arg, arg)
                    return arg

                except KeyError:
                    if (log.getEffectiveLevel() == logging.DEBUG):
                        log.debug("eval_arg: Not found as function")

                except Exception as e:
                    if (log.getEffectiveLevel() == logging.DEBUG):
                        log.debug("eval_arg: Failed. Not a function. " + str(e))
                    traceback.print_exc()

                # Are we trying to load some document meta data?
                tmp = arg.lower().strip()
                if (tmp.startswith("activedocument.item(")):

                    # Try to pull the result from the document meta data.
                    prop = tmp.replace("activedocument.item(", "").replace(")", "").replace("'","").strip()

                    # Make sure we read in the metadata.
                    if (meta is None):
                        log.error("BuiltInDocumentProperties: Metadata not read.")
                        return ""
                
                    # See if we can find the metadata attribute.
                    if (not hasattr(meta, prop.lower())):
                        log.error("BuiltInDocumentProperties: Metadata field '" + prop + "' not found.")
                        return ""

                    # We have the attribute. Return it.
                    r = getattr(meta, prop.lower())
                    if (log.getEffectiveLevel() == logging.DEBUG):
                        log.debug("BuiltInDocumentProperties: return %r -> %r" % (prop, r))
                    return r

                # Are we trying to load some document data?
                if ((tmp.startswith("thisdocument.builtindocumentproperties(")) or
                    (tmp.startswith("activeworkbook.builtindocumentproperties("))):

                    # Try to pull the result from the document data.
                    var = tmp.replace("thisdocument.builtindocumentproperties(", "").replace(")", "").replace("'","").strip()
                    var = var.replace("activeworkbook.builtindocumentproperties(", "")
                    val = context.get_doc_var(var)
                    if (val is not None):
                        return val

                    # Try getting from meta data.
                    val = context.read_metadata_item(var)
                    if (val is not None):
                        return val
                    
                # Are we loading a document variable?
                if (tmp.startswith("activedocument.variables(")):

                    # ActiveDocument.Variables("ER0SNQAWT").Value
                    # Try to pull the result from the document variables.
                    if (log.getEffectiveLevel() == logging.DEBUG):
                        log.debug("eval_arg: handle expression as doc var lookup '" + tmp + "'")
                    var = tmp.replace("activedocument.variables(", "").\
                          replace(")", "").\
                          replace("'","").\
                          replace('"',"").\
                          replace('.value',"").\
                          replace("(", "").\
                          strip()
                    if (log.getEffectiveLevel() == logging.DEBUG):
                        log.debug("eval_arg: look for '" + var + "' as document variable...")
                    val = context.get_doc_var(var)
                    if (val is not None):
                        if (log.getEffectiveLevel() == logging.DEBUG):
                            log.debug("eval_arg: got it as document variable.")
                        return val
                    else:
                        if (log.getEffectiveLevel() == logging.DEBUG):
                            log.debug("eval_arg: did NOT get it as document variable.")

                # Are we loading a custom document property?
                if (tmp.startswith("activedocument.customdocumentproperties(")):

                    # ActiveDocument.CustomDocumentProperties("l3qDvt3B53wxeXu").Value
                    # Try to pull the result from the custom properties.
                    var = tmp.replace("activedocument.customdocumentproperties(", "").\
                          replace(")", "").\
                          replace("'","").\
                          replace('"',"").\
                          replace('.value',"").\
                          replace("(", "").\
                          strip()
                    val = context.get_doc_var(var)
                    if (val is not None):
                        return val
                    
                # As a last resort try reading it as a wildcarded form variable.
                wild_name = tmp[:tmp.index(".")] + "*"
                for i in range(0, 11):
                    tmp_name = wild_name + str(i)
                    try:
                        val = context.get(tmp_name)
                        if (log.getEffectiveLevel() == logging.DEBUG):
                            log.debug("eval_arg: Found '" + tmp + "' as wild card form variable '" + tmp_name + "'")
                        return val
                    except:
                        pass


        # Should this be handled as a variable? Must be a valid var name to do this.
        if (treat_as_var_name and (re.match(r"[a-zA-Z_][\w\d]*", str(arg)) is not None)):

            # We did not resolve the variable. Treat it as unitialized.
            if (log.getEffectiveLevel() == logging.DEBUG):
                log.debug("eval_arg: return 'NULL'")
            return "NULL"

        # Are we referring to a form element that we cannot find?
        if ((str(arg).lower().endswith(".tag")) or
            (str(arg).lower().endswith(".boundvalue")) or
            (str(arg).lower().endswith(".column")) or
            (str(arg).lower().endswith(".caption")) or
            (str(arg).lower().endswith(".groupname")) or
            (str(arg).lower().endswith(".seltext")) or
            (str(arg).lower().endswith(".controltiptext")) or
            (str(arg).lower().endswith(".passwordchar")) or
            (str(arg).lower().endswith(".controlsource")) or
            (str(arg).lower().endswith(".value"))):
            return ""
        
        # The .text hack did not work.
        if (log.getEffectiveLevel() == logging.DEBUG):
            log.debug("eval_arg: return " + str(arg))
        return arg

def eval_args(args, context, treat_as_var_name=False):
    """
    Evaluate a list of arguments if they are VBA_Objects, otherwise return their value as-is.
    Return the list of evaluated arguments.
    """
    try:
        iterator = iter(args)
    except TypeError:
        return args

    # Short circuit check to see if there are any VBA objects.
    got_vba_objects = False
    for arg in args:
        if (isinstance(arg, VBA_Object)):
            got_vba_objects = True
    if (not got_vba_objects):
        return args
    r = map(lambda arg: eval_arg(arg, context=context, treat_as_var_name=treat_as_var_name), args)
    return r

def update_array(old_array, indices, val):
    """
    Add an item to a Python list.
    """

    # Sanity check.
    if (not isinstance(old_array, list)):
        old_array = []

    # 1-d array?
    if (len(indices) == 1):
        
        # Do we need to extend the length of the list to include the indices?
        index = indices[0]
        if (index >= len(old_array)):
            old_array.extend([0] * (index - len(old_array) + 1))
        old_array[index] = val

    # 2-d array?
    elif (len(indices) == 2):

        # Do we need to extend the length of the list to include the indices?
        index = indices[0]
        index1 = indices[1]
        if (index >= len(old_array)):
            # NOTE: Don't do 'old_array.extend([[]] * (index - len(old_array) + 1))' here.
            # The [] added with extend refers to the same list so any modification
            # to 1 sublist shows up in all of them.
            for i in range(0, (index - len(old_array) + 1)):
                old_array.append([])
        if (index1 >= len(old_array[index])):
            old_array[index].extend([0] * (index1 - len(old_array[index]) + 1))
        old_array[index][index1] = val
        
    # Done.
    return old_array

def coerce_to_int_list(obj):
    """
    Coerce a constant string VBA object to a list of ASCII codes.
    :param obj: VBA object
    :return: list
    """

    # Already have a list?
    if (isinstance(obj, list)):
        return obj
    
    # Make sure we have a string.
    s = coerce_to_str(obj)

    # Convert this to a list of ASCII char codes.
    r = []
    for c in s:
        r.append(ord(c))
    return r

def coerce_to_str(obj):
    """
    Coerce a constant VBA object (integer, Null, etc) to a string.
    :param obj: VBA object
    :return: string
    """

    # in VBA, Null/None is equivalent to an empty string
    if ((obj is None) or (obj == "NULL")):
        return ''

    # Not NULL. We have data.

    # Easy case. Is this already a string?
    if (isinstance(obj, basestring)):

        # Try to convert unicode to str.
        if (isinstance(obj, unicode)):
            try:
                return obj.encode('utf-8')
            except:
                # Conversion failed. Just leave the unicode string as-is and hope for the best.
                pass
            
        return obj
    
    # Do we have a list of byte values? If so convert the bytes to chars.
    if (isinstance(obj, list)):
        r = ""
        bad = False
        for c in obj:

            # Skip null bytes.
            if (c == 0):
                continue
            try:
                r += chr(c)
            except:

                # Invalid character value. Don't do string
                # conversion of array.
                bad = True
                break

        # Return the byte array as a string if it makes sense.
        if (not bad):
            return r

    # Not a character byte array. Punt.
    try:
        return str(obj)
    except:
        return ''

def coerce_args_to_str(args):
    """
    Coerce a list of arguments to strings.
    Return the list of evaluated arguments.
    """
    # TODO: None should be converted to "", not "None"
    return [coerce_to_str(arg) for arg in args]
    # return map(lambda arg: str(arg), args)

def coerce_to_int(obj):
    """
    Coerce a constant VBA object (integer, Null, etc) to a int.
    :param obj: VBA object
    :return: int
    """
    # in VBA, Null/None is equivalent to 0
    if ((obj is None) or (obj == "NULL")):
        return 0

    # Already have int?
    if (isinstance(obj, int)):
        return obj
    
    # Do we have a float string?
    if (isinstance(obj, str)):

        # Do we have a null byte string?
        if (obj.count('\x00') == len(obj)):
            return 0
        
        # No NULLS.
        obj = obj.replace("\x00", "")
        
        # Float string?
        if ("." in obj):
            try:
                obj = float(obj)
                return int(obj)
            except:
                pass
            
        # Hex string?
        hex_pat = r"&h[0-9a-f]+"
        if (re.match(hex_pat, obj.lower()) is not None):
            return int(obj.lower().replace("&h", "0x"), 16)

    # Try regular int.
    return int(obj)

def coerce_to_num(obj):
    """
    Coerce a constant VBA object (integer, Null, etc) to a int or float.
    :param obj: VBA object
    :return: int
    """
    # in VBA, Null/None is equivalent to 0
    if ((obj is None) or (obj == "NULL")):
        return 0

    # Already have float or int?
    if ((isinstance(obj, float)) or (isinstance(obj, int))):
        return obj
    
    # Do we have a string?
    if (isinstance(obj, str)):

        # Stupid "123,456,7890" string where everything after the
        # 1st comma is ignored?
        dumb_pat = r"(?:\d+,)+\d+"
        if (re.match(dumb_pat, obj) is not None):
            obj = obj[:obj.index(",")]
        
        # Float string?
        if ("." in obj):
            try:
                obj = float(obj)
                return obj
            except:
                pass

        # Do we have a null byte string?
        if (obj.count('\x00') == len(obj)):
            return 0

        # Hex string?
        hex_pat = r"&h[0-9a-f]+"
        if (re.match(hex_pat, obj.lower()) is not None):
            return int(obj.lower().replace("&h", "0x"), 16)

    # Try regular int.
    return int(obj)

def coerce_args_to_int(args):
    """
    Coerce a list of arguments to ints.
    Return the list of evaluated arguments.
    """
    return [coerce_to_int(arg) for arg in args]

def coerce_args(orig_args, preferred_type=None):
    """
    Coerce all of the arguments to either str or int based on the most
    common arg type.

    preferred_type = Preferred type to coerce things if possible.
    """

    # Sanity check.
    if (len(orig_args) == 0):
        return orig_args

    # Convert args with None value to 'NULL'.
    args = []
    for arg in orig_args:
        if (arg is None):
            args.append("NULL")
        else:
            args.append(arg)
            
    # Find the 1st type in the arg list.
    first_type = None
    have_other_type = False
    all_null = True
    all_types = set()
    for arg in args:

        # Skip NULL values since they can be int or str based on context.
        if (arg == "NULL"):
            continue
        all_null = False
        if (isinstance(arg, str)):
            all_types.add("str")
            if (first_type is None):
                first_type = "str"
            continue
        elif (isinstance(arg, int)):
            all_types.add("int")
            if (first_type is None):
                first_type = "int"
            continue
        else:
            have_other_type = True
            break

    # If everything is NULL lets treat this as an int.
    if (all_null):
        first_type = "int"
        
    # Leave things alone if we have any non-int or str args.
    if (have_other_type):
        return args

    # Leave things alone if we cannot figure out the type to which to coerce.
    if (first_type is None):
        return args

    # If we have more than 1 possible type and one of these types is the
    # preferred type, use that type.
    if (preferred_type in all_types):
        first_type = preferred_type
    
    # Do conversion based on type of 1st arg in the list.
    if (first_type == "str"):

        # Replace unititialized values.
        new_args = []
        for arg in args:
            if (args == "NULL"):
                new_args.append('')
            else:
                new_args.append(arg)

        if (log.getEffectiveLevel() == logging.DEBUG):
            log.debug("Coerce to str " + str(new_args))
        return coerce_args_to_str(new_args)

    else:

        # Replace unititialized values.
        new_args = []
        for arg in args:
            if (args == "NULL"):
                new_args.append(0)
            else:
                new_args.append(arg)
                
        if (log.getEffectiveLevel() == logging.DEBUG):
            log.debug("Coerce to int " + str(new_args))
        return coerce_args_to_int(new_args)

def int_convert(arg, leave_alone=False):
    """
    Convert a VBA expression to an int, handling VBA NULL.
    """

    # Easy case.
    if (isinstance(arg, int)):
        return arg
    
    # NULLs are 0.
    if (arg == "NULL"):
        return 0

    # Empty strings are NULL.
    if (arg == ""):
        return "NULL"
    
    # Leave the wildcard matching value alone.
    if (arg == "**MATCH ANY**"):
        return arg

    # Convert float to int?
    if (isinstance(arg, float)):
        arg = int(round(arg))

    # Convert hex to int?
    if (isinstance(arg, str) and (arg.strip().lower().startswith("&h"))):
        hex_str = "0x" + arg.strip()[2:]
        try:
            return int(hex_str, 16)
        except:
            log.error("Cannot convert hex '" + str(arg) + "' to int. Defaulting to 0. " + str(e))
            return 0
            
    arg_str = str(arg)
    if ("." in arg_str):
        arg_str = arg_str[:arg_str.index(".")]
    try:
        return int(arg_str)
    except Exception as e:
        if (not leave_alone):
            log.error("Cannot convert '" + str(arg_str) + "' to int. Defaulting to 0. " + str(e))
            return 0
        log.error("Cannot convert '" + str(arg_str) + "' to int. Leaving unchanged. " + str(e))
        return arg_str

def str_convert(arg):
    """
    Convert a VBA expression to an str, handling VBA NULL.
    """
    if (arg == "NULL"):
        return ''
    try:
        return str(arg)
    except Exception as e:
        if (isinstance(arg, unicode)):
            return ''.join(filter(lambda x:x in string.printable, arg))
        log.error("Cannot convert given argument to str. Defaulting to ''. " + str(e))
        return ''

def strip_nonvb_chars(s):
    """
    Strip invalid VB characters from a string.
    """

    # Sanity check.
    if (not isinstance(s, str)):
        return s

    # Do we need to do this?
    if (re.search(r"[^\x09-\x7e]", s) is None):
        return s
    
    # Strip non-ascii printable characters.
    #r = ""
    #for c in s:
    #    if ((ord(c) > 8) and (ord(c) < 127)):
    #        r += c
    r = re.sub(r"[^\x09-\x7e]", "", s)
    
    # Strip multiple 'NULL' substrings from the string.
    if (r.count("NULL") > 10):
        r = r.replace("NULL", "")
    return r<|MERGE_RESOLUTION|>--- conflicted
+++ resolved
@@ -1061,13 +1061,8 @@
         try:
             for updated_var in var_updates.keys():
                 context.set(updated_var, var_updates[updated_var])
-<<<<<<< HEAD
-        except:
-            log.info("no var_updates returned from JIT")
-=======
         except (NameError, UnboundLocalError):
             log.warning("No variables set by Python JIT code.")
->>>>>>> c109e30f
 
     except NotImplementedError as e:
         log.error("JIT emulation failed. " + str(e))
