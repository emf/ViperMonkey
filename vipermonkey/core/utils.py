"""
ViperMonkey - Utility functions.

Author: Philippe Lagadec - http://www.decalage.info
License: BSD, see source code or documentation

Project Repository:
https://github.com/decalage2/ViperMonkey
"""

#=== LICENSE ==================================================================

# ViperMonkey is copyright (c) 2015-2018 Philippe Lagadec (http://www.decalage.info)
# All rights reserved.
#
# Redistribution and use in source and binary forms, with or without modification,
# are permitted provided that the following conditions are met:
#
#  * Redistributions of source code must retain the above copyright notice, this
#    list of conditions and the following disclaimer.
#  * Redistributions in binary form must reproduce the above copyright notice,
#    this list of conditions and the following disclaimer in the documentation
#    and/or other materials provided with the distribution.
#
# THIS SOFTWARE IS PROVIDED BY THE COPYRIGHT HOLDERS AND CONTRIBUTORS "AS IS" AND
# ANY EXPRESS OR IMPLIED WARRANTIES, INCLUDING, BUT NOT LIMITED TO, THE IMPLIED
# WARRANTIES OF MERCHANTABILITY AND FITNESS FOR A PARTICULAR PURPOSE ARE
# DISCLAIMED. IN NO EVENT SHALL THE COPYRIGHT HOLDER OR CONTRIBUTORS BE LIABLE
# FOR ANY DIRECT, INDIRECT, INCIDENTAL, SPECIAL, EXEMPLARY, OR CONSEQUENTIAL
# DAMAGES (INCLUDING, BUT NOT LIMITED TO, PROCUREMENT OF SUBSTITUTE GOODS OR
# SERVICES; LOSS OF USE, DATA, OR PROFITS; OR BUSINESS INTERRUPTION) HOWEVER
# CAUSED AND ON ANY THEORY OF LIABILITY, WHETHER IN CONTRACT, STRICT LIABILITY,
# OR TORT (INCLUDING NEGLIGENCE OR OTHERWISE) ARISING IN ANY WAY OUT OF THE USE
# OF THIS SOFTWARE, EVEN IF ADVISED OF THE POSSIBILITY OF SUCH DAMAGE.

import re

import logging

# for logging
<<<<<<< HEAD
from logger import CappedFileHandler
=======
try:
    from core.logger import log
except ImportError:
    from logger import log
try:
    from core.logger import CappedFileHandler
except ImportError:
    from logger import CappedFileHandler
>>>>>>> ba565174
from logging import LogRecord
from logging import FileHandler

def safe_print(text):
    """
    Sometimes printing large strings when running in a Docker container triggers exceptions.
    This function just wraps a print in a try/except block to not crash ViperMonkey when this happens.
    """
    text = str(text)
    try:
        print(text)
    except Exception as e:
        msg = "ERROR: Printing text failed (len text = " + str(len(text)) + ". " + str(e)
        if (len(msg) > 100):
            msg = msg[:100]
        try:
            print(msg)
        except:
            pass

    # if our logger has a FileHandler, we need to tee this print to a file as well
    for handler in log.handlers:
        if type(handler) is FileHandler or type(handler) is CappedFileHandler:
            # set the format to be like a print, not a log, then set it back
            handler.setFormatter(logging.Formatter("%(message)s"))
            handler.emit(LogRecord(log.name, logging.INFO, "", None, text, None, None, "safe_print"))
            handler.setFormatter(logging.Formatter("%(levelname)-8s %(message)s"))

def fix_python_overlap(var_name):
    builtins = set(["str", "list"])
    if (var_name.lower() in builtins):
        var_name = "MAKE_UNIQUE_" + var_name
    return var_name

class vb_RegExp(object):
    """
    Class to simulate a VBS RegEx object in python.
    """

    def __init__(self):
        self.Pattern = None
        self.Global = False

    def _get_python_pattern(self):
        pat = self.Pattern
        if (pat is None):
            return None
        if (pat.strip() != "."):
            pat1 = pat.replace("$", "\\$").replace("-", "\\-")
            fix_dash_pat = r"(\[.\w+)\\\-(\w+\])"
            pat1 = re.sub(fix_dash_pat, r"\1-\2", pat1)
            fix_dash_pat1 = r"\((\w+)\\\-(\w+)\)"
            pat1 = re.sub(fix_dash_pat1, r"[\1-\2]", pat1)
            pat = pat1
        return pat
        
    def Test(self, string):
        pat = self._get_python_pattern()
        if (pat is None):
            return False
        return (re.match(pat, string) is not None)

    def Replace(self, string, rep):
        pat = self._get_python_pattern()
        if (pat is None):
            return s
        rep = re.sub(r"\$(\d)", r"\\\1", rep)
        r = string
        try:
            r = re.sub(pat, rep, string)
        except Exception as e:
            pass
        return r
<|MERGE_RESOLUTION|>--- conflicted
+++ resolved
@@ -38,9 +38,6 @@
 import logging
 
 # for logging
-<<<<<<< HEAD
-from logger import CappedFileHandler
-=======
 try:
     from core.logger import log
 except ImportError:
@@ -49,7 +46,6 @@
     from core.logger import CappedFileHandler
 except ImportError:
     from logger import CappedFileHandler
->>>>>>> ba565174
 from logging import LogRecord
 from logging import FileHandler
 
