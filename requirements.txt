--- conflicted
+++ resolved
@@ -3,11 +3,7 @@
 prettytable
 colorlog
 colorama
-<<<<<<< HEAD
 pyparsing==2.3.0 # pyparsing 2.4.0 triggers a MemoryError on some samples (issue #58)
-=======
-pyparsing==2.2.0
-antlr4-python2-runtime
->>>>>>> d236d2a2
 xlrd
-unidecode+unidecode
+python-magic